require "logstash/outputs/base"
require "logstash/namespace"

# Push events to an AMQP exchange.
#
# AMQP is a messaging system. It requires you to run an AMQP server or 'broker'
# Examples of AMQP servers are [RabbitMQ](http://www.rabbitmq.com/) and
# [QPid](http://qpid.apache.org/)
class LogStash::Outputs::Amqp < LogStash::Outputs::Base
  MQTYPES = [ "fanout", "direct", "topic" ]

  config_name "amqp"

  # Your amqp server address
  config :host, :validate => :string, :required => true

  # The AMQP port to connect on
  config :port, :validate => :number, :default => 5672

  # Your amqp username
  config :user, :validate => :string, :default => "guest"

  # Your amqp password
  config :password, :validate => :password, :default => "guest"

  # The exchange type (fanout, topic, direct)
  config :exchange_type, :validate => [ "fanout", "direct", "topic"], :required => true

  # The name of the exchange
  config :name, :validate => :string, :required => true

<<<<<<< HEAD
  # Key to route to
=======
  # Key to route to by default. Defaults to queue name
>>>>>>> a44e657a
  config :key, :validate => :string

  # The name of the queue to bind to the default key. Defaults to exchange name
  config :queue_name, :validate => :string

  # The vhost to use
  config :vhost, :validate => :string, :default => "/"

  # Is this exchange durable? (aka; Should it survive a broker restart?)
  config :durable, :validate => :boolean, :default => true

  # Is this queue durable? (aka; Should it survive a broker restart?).
  # If you omit this setting, the 'durable' property will be used as default.
  config :queue_durable, :validate => :boolean

  # Should messages persist to disk on the AMQP broker until they are read by a
  # consumer?
  config :persistent, :validate => :boolean, :default => true

  # Enable or disable debugging
  config :debug, :validate => :boolean, :default => false

  # Enable or disable SSL
  config :ssl, :validate => :boolean, :default => false

  # Validate SSL certificate
  config :verify_ssl, :validate => :boolean, :default => false

  public
  def register
    require "bunny" # rubygem 'bunny'
    if !MQTYPES.include?(@exchange_type)
      raise "Invalid exchange_type, #{@exchange_type.inspect}, must be one of #{MQTYPES.join(", ")}"
    end

    @queue_name ||= @name
    @queue_durable ||= @durable
    @key ||= @queue_name

    @logger.info("Registering output #{to_s}")
    connect
  end # def register

  public
  def connect
    amqpsettings = {
      :vhost => @vhost,
      :host => @host,
      :port => @port,
      :logging => @debug,
    }
    amqpsettings[:user] = @user if @user
    amqpsettings[:pass] = @password.value if @password
    amqpsettings[:ssl] = @ssl if @ssl
    amqpsettings[:verify_ssl] = @verify_ssl if @verify_ssl

    begin
      @logger.debug(["Connecting to AMQP", amqpsettings, @exchange_type, @name])
      @bunny = Bunny.new(amqpsettings)
      @bunny.start
    rescue => e
      if terminating?
        return
      else
        @logger.error("AMQP connection error (during connect), will reconnect: #{e}")
        @logger.debug(["Backtrace", e.backtrace])
        sleep(1)
        retry
      end
    end

    @logger.debug(["Declaring queue", { :queue_name => @queue_name, :durable => @queue_durable }])
    queue = @bunny.queue(@queue_name, :durable => @queue_durable)

    @logger.debug("Declaring exchange", {:name => @name, :type => @exchange_type, :durable => @durable})
    @exchange = @bunny.exchange(@name, :type => @exchange_type.to_sym, :durable => @durable)

    @logger.debug("Binding exchange", {:name => @name, :key => @key})
    queue.bind(@exchange, :key => @key)
  end # def connect

  public
  def receive(event)
    @logger.debug(["Sending event", { :destination => to_s, :event => event, :key => key }])
    key = event.sprintf(@key) if @key
    begin
      receive_raw(event.to_json, key)
    rescue JSON::GeneratorError
      @logger.warn(["Trouble converting event to JSON", $!, event.to_hash])
      return
    end
  end # def receive

  public
  def receive_raw(message, key=@key)
    begin
      if @exchange
        @logger.debug(["Publishing message", { :destination => to_s, :message => message, :key => key }])
        @exchange.publish(message, :persistent => @persistent, :key => key, :mandatory => true)
      else
        @logger.warn("Tried to send message, but not connected to amqp yet.")
      end
    rescue *[Bunny::ServerDownError, Errno::ECONNRESET] => e
      @logger.error("AMQP connection error (during publish), will reconnect: #{e}")
      connect
      retry
    end
  end

  public
  def to_s
    return "amqp://#{@user}@#{@host}:#{@port}#{@vhost}/#{@exchange_type}/#{@name}\##{@queue_name}"
  end

  public
  def teardown
    @bunny.close rescue nil
    @bunny = nil
<<<<<<< HEAD
    @target = nil
=======
    @exchange = nil
>>>>>>> a44e657a
    finished
  end # def teardown
end # class LogStash::Outputs::Amqp<|MERGE_RESOLUTION|>--- conflicted
+++ resolved
@@ -29,11 +29,7 @@
   # The name of the exchange
   config :name, :validate => :string, :required => true
 
-<<<<<<< HEAD
-  # Key to route to
-=======
   # Key to route to by default. Defaults to queue name
->>>>>>> a44e657a
   config :key, :validate => :string
 
   # The name of the queue to bind to the default key. Defaults to exchange name
@@ -152,11 +148,7 @@
   def teardown
     @bunny.close rescue nil
     @bunny = nil
-<<<<<<< HEAD
-    @target = nil
-=======
     @exchange = nil
->>>>>>> a44e657a
     finished
   end # def teardown
 end # class LogStash::Outputs::Amqp