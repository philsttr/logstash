--- conflicted
+++ resolved
@@ -12,22 +12,16 @@
  - file input: sincedb path is now automatically generated if not specified.
    This helps work around a problem where two file inputs don't specify a
    sincedb_path would clobber eachother (LOGSTASH-554)
-<<<<<<< HEAD
-=======
  - file input: no longer crashes if HOME is not set in env (LOGSTASH-458)
->>>>>>> 87d92953
 
  ## filters
  - new filter: kv: useful for parsing log formats taht use 'foo=bar baz=fizz'
    and similar key-value-like things.
  - mutate filter: fix bug in uppercase and lowercase feature that would prevent
    it from actually doing the uppercasing/lowercasing.
-<<<<<<< HEAD
-=======
  - grok filter: new 'singles' config option which, when true, stores single-value
    fields simply as a single value rather than as an array, like [value].
    (LOGSTASH-185)
->>>>>>> 87d92953
 
  ## outputs
  - bugfix: redis: [LOGSTASH-526] fix bug with password passing
